--- conflicted
+++ resolved
@@ -71,10 +71,6 @@
         self.pushButton_3.clicked.connect(self.rename_files)
         self.pushButton.clicked.connect(self.test_method)  # 添加测试方法按钮连接
 
-<<<<<<< HEAD
-        # 输出目录将根据用户选择的文件动态确定
-        self.output_dir = None
-=======
         # 设置动态菜单文本
         self.actionbangbenv1_0_0.setText(get_version_display_text())
 
@@ -89,7 +85,6 @@
         # 启动时检查更新（如果在生产环境）
         if self.auto_updater and getattr(sys, 'frozen', False):
             self.schedule_startup_update_check()
->>>>>>> 0ac1adc5
 
         logger.info("主窗口初始化完成")
 
